--- conflicted
+++ resolved
@@ -164,11 +164,7 @@
 Although all of our examples tend to use absolute fallback URLs, since we anticipate fallbacks being located on CDNs or similar, relative URLs also work:
 
 ```js
-<<<<<<< HEAD
-import { storage } from "std:async-local-storage:lib/polyfills/als.mjs";
-=======
-import { storage } from "std:async-local-storage|lib/polyfills/als.js";
->>>>>>> 9fc1c33f
+import { storage } from "std:async-local-storage|lib/polyfills/als.mjs";
 ```
 
 ```html
